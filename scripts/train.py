--- conflicted
+++ resolved
@@ -54,20 +54,13 @@
     elif config.model == "unet_notebook_r5":
         from diffusion_models.models.unconditional.unet_notebook_r5 import create_model
         model = create_model(config)
-<<<<<<< HEAD
     elif config.model == "dit_transformer":
         from diffusion_models.models.dit_transformer_d1 import create_model
         model = create_model(config)
-        
-    elif config.model == "conditional_unet":
-        from diffusion_models.models.conditional_unet import create_model
-        from diffusion_models.models.attribute_embedder import AttributeEmbedder
-=======
     elif config.model in ["conditional_unet", "pc_unet_1"]:
         # Pixel Conditional UNet
         from diffusion_models.models.conditional.pc_unet_1 import create_model
         from diffusion_models.models.conditional.attribute_embedder import AttributeEmbedder
->>>>>>> d7c9d1e8
         model = create_model(config)
         attribute_embedder = AttributeEmbedder(
             input_dim=config.num_attributes,              # 40 binary attributes
