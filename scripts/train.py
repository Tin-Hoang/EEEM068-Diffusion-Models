"""Training script for diffusion models."""

from datetime import datetime
import wandb
import torch
<<<<<<< HEAD
from diffusers import AutoencoderKL
=======
from diffusers import AutoencoderKL, VQModel
>>>>>>> b32d0861

from diffusion_models.config import parse_args
from diffusion_models.datasets.dataloader import setup_dataloader, create_attribute_dataloader
from diffusion_models.training_loop import train_loop
from diffusion_models.noise_schedulers.ddim_scheduler import create_ddim_scheduler
from diffusion_models.noise_schedulers.ddpm_scheduler import create_ddpm_scheduler
from ema_pytorch import EMA

from diffusers.optimization import get_cosine_schedule_with_warmup
from diffusion_models.utils.attribute_utils import (
    create_sample_attributes,
    create_multi_hot_attributes
)


def main():
    # Parse command line arguments and get config
    config = parse_args()
    
    # Set device
    config.device = torch.device("cuda" if torch.cuda.is_available() else "cpu")
    print(f"\nUsing device: {config.device}")
    
    # Print config
    print("=" * 80)
    print("Training Configuration:")
    for key, value in vars(config).items():
        print(f"\t{key}: {value}")
    print("=" * 80)
<<<<<<< HEAD
    
=======

>>>>>>> b32d0861
    # Create model and noise scheduler
    model, attribute_embedder, vae = None, None, None
    if config.model == "unet_notebook":
        from diffusion_models.models.unconditional.unet_notebook import create_model
        model = create_model(config)
    elif config.model == "unet_notebook_r1":
        from diffusion_models.models.unconditional.unet_notebook_r1 import create_model
        model = create_model(config)
    elif config.model == "unet_notebook_r2":
        from diffusion_models.models.unconditional.unet_notebook_r2 import create_model
        model = create_model(config)
    elif config.model == "unet_notebook_r3":
        from diffusion_models.models.unconditional.unet_notebook_r3 import create_model
        model = create_model(config)
    elif config.model == "unet_notebook_r4":
        from diffusion_models.models.unconditional.unet_notebook_r4 import create_model
        model = create_model(config)
    elif config.model == "unet_notebook_r5":
        from diffusion_models.models.unconditional.unet_notebook_r5 import create_model
        model = create_model(config)
    elif config.model in ["conditional_unet", "pc_unet_1"]:
        # Pixel Conditional UNet
        from diffusion_models.models.conditional.pc_unet_1 import create_model
        from diffusion_models.models.conditional.attribute_embedder import AttributeEmbedder
        model = create_model(config)
<<<<<<< HEAD
    elif config.model == "conditional_unet":
        from diffusion_models.models.conditional_unet import create_model
        from diffusion_models.models.attribute_embedder import AttributeEmbedder
        model = create_model(config)
=======
>>>>>>> b32d0861
        attribute_embedder = AttributeEmbedder(
            input_dim=config.num_attributes,              # 40 binary attributes
            hidden_dim=256                                # Match cross_attention_dim
        )
<<<<<<< HEAD
    elif config.model == "latent_conditional_unet":
        from diffusion_models.models.latent_conditional_unet import create_model
        from diffusion_models.models.attribute_embedder import AttributeEmbedder
=======
    elif config.model in ["latent_conditional_unet", "lc_unet_1"]:
        # Latent Conditional UNet
        from diffusion_models.models.conditional.lc_unet_1 import create_model
        from diffusion_models.models.conditional.attribute_embedder import AttributeEmbedder
>>>>>>> b32d0861
        # Create model
        model = create_model(config)
        # Load VAE
        vae = AutoencoderKL.from_pretrained(
                "stable-diffusion-v1-5/stable-diffusion-v1-5", 
                subfolder="vae", 
                torch_dtype=torch.float32
            )
        vae = vae.to(config.device)
            
        # Create attribute embedder to project attribute vectors to conditioning dimension
        attribute_embedder = AttributeEmbedder(
            input_dim=config.num_attributes,              # 40 binary attributes
            hidden_dim=256                                # Match cross_attention_dim
        )
<<<<<<< HEAD
    elif config.model == "unet_2":
        raise NotImplementedError("Unet 2 is not implemented yet")
    elif config.model == "unet_3":
        raise NotImplementedError("Unet 3 is not implemented yet")
=======
    elif config.model == "lc_unet_2":
        # Latent Conditional UNet
        from diffusion_models.models.conditional.lc_unet_2 import create_model
        from diffusion_models.models.conditional.attribute_embedder import AttributeEmbedder
        # Create model
        model = create_model(config)
        # Load VAE
        vae = VQModel.from_pretrained(
                "CompVis/ldm-celebahq-256",  # Use CelebA-HQ VQ-VAE
                subfolder="vqvae", 
                torch_dtype=torch.float32
            )
        vae = vae.to(config.device)
        # Freeze VAE
        vae.eval()  # Set to evaluation mode
        vae.requires_grad_(False)  # Disable gradient calculation

        # Create attribute embedder to project attribute vectors to conditioning dimension
        attribute_embedder = AttributeEmbedder(
            input_dim=config.num_attributes,              # 40 binary attributes
            num_layers=3,
            hidden_dim=256                                # Match cross_attention_dim
        )
    elif config.model == "lc_unet_3_vqvae":
        # Latent Conditional UNet
        from diffusion_models.models.conditional.lc_unet_3_vqvae import create_model
        from diffusion_models.models.conditional.attribute_embedder import AttributeEmbedder
        # Create model
        model = create_model(config)
        # Load VAE
        vae = VQModel.from_pretrained(
                "CompVis/ldm-celebahq-256",  # Use CelebA-HQ VQ-VAE
                subfolder="vqvae", 
                torch_dtype=torch.float32
            )
        vae = vae.to(config.device)
        # Freeze VAE
        vae.eval()  # Set to evaluation mode
        vae.requires_grad_(False)  # Disable gradient calculation

        # Create attribute embedder to project attribute vectors to conditioning dimension
        attribute_embedder = AttributeEmbedder(
            input_dim=config.num_attributes,              # 40 binary attributes
            num_layers=3,
            hidden_dim=256                                # Match cross_attention_dim
        )
    elif config.model == "lc_unet_4_vqvae":
        # Latent Conditional UNet
        from diffusion_models.models.conditional.lc_unet_4_vqvae import create_model
        from diffusion_models.models.conditional.attribute_embedder import AttributeEmbedder
        # Create model
        model = create_model(config)
        # Load VAE
        vae = VQModel.from_pretrained(
                "CompVis/ldm-celebahq-256",  # Use CelebA-HQ VQ-VAE
                subfolder="vqvae", 
                torch_dtype=torch.float32
            )
        vae = vae.to(config.device)
        # Freeze VAE
        vae.eval()  # Set to evaluation mode
        vae.requires_grad_(False)  # Disable gradient calculation

        # Create attribute embedder to project attribute vectors to conditioning dimension
        attribute_embedder = AttributeEmbedder(
            input_dim=config.num_attributes,              # 40 binary attributes
            num_layers=3,
            hidden_dim=256                                # Match cross_attention_dim
        )
>>>>>>> b32d0861
    else:
        raise ValueError(f"Invalid model type: {config.model}")
    
    ema = EMA(model, beta=0.9999, update_after_step=0, update_every=1) if config.use_ema else None

    if config.use_wandb:
        wandb.finish()
        wandb.init(
            entity=config.wandb_entity,
            project=config.wandb_project,
            name=config.run_name,
            config=config,
        )
        wandb.run.log_code(
            root=".",
            include_fn=lambda path: (
                path.endswith(".py") 
                or path.endswith(".ipynb") 
                or path.endswith(".sh")
            ),
            exclude_fn=lambda path: ".venv" in path  
        )

    # Setup training dataset and preprocessing
    if config.is_conditional:
        # Use attribute dataloader for conditional training
        train_dataloader = create_attribute_dataloader(
            image_dir=config.train_dir,
            attribute_label_path=config.attribute_file,
            batch_size=config.train_batch_size,
            num_workers=config.num_workers,
            shuffle=True,
            image_size=config.image_size
        )
        # Get preprocessing from attribute dataloader
        preprocess = train_dataloader.dataset.transform
    else:
        # Use regular dataloader for unconditional training
        train_dataloader, preprocess = setup_dataloader(
            data_source=config.train_dir,
            batch_size=config.train_batch_size,
            image_size=config.image_size,
            shuffle=True
        )
    
    # Setup validation dataset if val_dir is provided
    val_dataloader = None
    if config.val_dir:
        if config.is_conditional:
            val_dataloader = create_attribute_dataloader(
                image_dir=config.val_dir,
                attribute_label_path=config.attribute_file,
                batch_size=config.eval_batch_size,
                num_workers=config.num_workers,
                shuffle=False,
                image_size=config.image_size
            )
        else:
            val_dataloader, _ = setup_dataloader(
                data_source=config.val_dir,
                batch_size=config.eval_batch_size,
                image_size=config.image_size,
                shuffle=False
            )
    else:
<<<<<<< HEAD
        print("\nNo validation directory provided, skipping validation setup")
=======
        print("[Warning] No validation directory provided, skipping validation during training.")
>>>>>>> b32d0861
    
    # Create noise scheduler based on config
    if config.scheduler_type == "ddim":
        noise_scheduler = create_ddim_scheduler(
            num_train_timesteps=config.num_train_timesteps
        )
        print("\nUsing DDIM scheduler for training")
    elif config.scheduler_type == "ddpm":
        noise_scheduler = create_ddpm_scheduler(
            num_train_timesteps=config.num_train_timesteps
        )
        print("\nUsing DDPM scheduler for training")
    else:
        raise ValueError(f"Invalid scheduler type: {config.scheduler_type}")

    # Setup optimizer and learning rate scheduler
    if config.is_conditional and attribute_embedder is not None:
        # Include attribute embedder parameters in optimization
        optimizer = torch.optim.AdamW(
            list(model.parameters()) + list(attribute_embedder.parameters()),
            lr=config.learning_rate,
<<<<<<< HEAD
=======
            weight_decay=config.weight_decay
>>>>>>> b32d0861
        )
    else:
        optimizer = torch.optim.AdamW(
            model.parameters(),
            lr=config.learning_rate,
<<<<<<< HEAD
=======
            weight_decay=config.weight_decay
>>>>>>> b32d0861
        )

    lr_scheduler = get_cosine_schedule_with_warmup(
        optimizer=optimizer,
        num_warmup_steps=config.lr_warmup_steps,
        num_training_steps=(len(train_dataloader) * config.num_epochs)
    )

    # Create attribute vectors if using conditional model
    grid_attributes = None
    val_attributes = None
    if config.is_conditional:
        # Create grid visualization attributes
        if config.grid_attribute_indices is not None:
            grid_attributes = create_multi_hot_attributes(
                attribute_indices=config.grid_attribute_indices,
                num_attributes=config.num_attributes,
                num_samples=config.grid_num_samples,
                random_remaining_indices=config.grid_sample_random_remaining_indices
            )
        else:
            # If no specific indices provided, use random combinations
            grid_attributes = create_sample_attributes(
                num_samples=config.grid_num_samples,
                num_attributes=config.num_attributes,
            )
        
        # Create validation attributes
        if val_dataloader is not None:
            val_attributes = create_sample_attributes(
                num_samples=config.val_n_samples,
                num_attributes=config.num_attributes
            )

    # Move attributes to device
    if val_attributes is not None:
        val_attributes = val_attributes.to(config.device)
        print("val_attributes shape: ", val_attributes.shape)
    if grid_attributes is not None:
        grid_attributes = grid_attributes.to(config.device)
        print("grid_attributes shape: ", grid_attributes.shape)
        # sample first item
        print("grid_attributes first item: ", grid_attributes[0])
    
    # Run training loop with attribute vectors and embedder
    train_loop(
        config=config,
        model=model,
        noise_scheduler=noise_scheduler,
        optimizer=optimizer,
        train_dataloader=train_dataloader,
        lr_scheduler=lr_scheduler,
        val_dataloader=val_dataloader,
        preprocess=preprocess,
        is_conditional=config.is_conditional,
        grid_attributes=grid_attributes,
        val_attributes=val_attributes,
        attribute_embedder=attribute_embedder,
        vae=vae,
        ema=ema
    )

    # Close wandb run
    if config.use_wandb:
        wandb.finish()


if __name__ == "__main__":
    main()
<|MERGE_RESOLUTION|>--- conflicted
+++ resolved
@@ -3,11 +3,7 @@
 from datetime import datetime
 import wandb
 import torch
-<<<<<<< HEAD
-from diffusers import AutoencoderKL
-=======
 from diffusers import AutoencoderKL, VQModel
->>>>>>> b32d0861
 
 from diffusion_models.config import parse_args
 from diffusion_models.datasets.dataloader import setup_dataloader, create_attribute_dataloader
@@ -37,11 +33,7 @@
     for key, value in vars(config).items():
         print(f"\t{key}: {value}")
     print("=" * 80)
-<<<<<<< HEAD
-    
-=======
-
->>>>>>> b32d0861
+
     # Create model and noise scheduler
     model, attribute_embedder, vae = None, None, None
     if config.model == "unet_notebook":
@@ -67,27 +59,14 @@
         from diffusion_models.models.conditional.pc_unet_1 import create_model
         from diffusion_models.models.conditional.attribute_embedder import AttributeEmbedder
         model = create_model(config)
-<<<<<<< HEAD
-    elif config.model == "conditional_unet":
-        from diffusion_models.models.conditional_unet import create_model
-        from diffusion_models.models.attribute_embedder import AttributeEmbedder
-        model = create_model(config)
-=======
->>>>>>> b32d0861
-        attribute_embedder = AttributeEmbedder(
-            input_dim=config.num_attributes,              # 40 binary attributes
-            hidden_dim=256                                # Match cross_attention_dim
-        )
-<<<<<<< HEAD
-    elif config.model == "latent_conditional_unet":
-        from diffusion_models.models.latent_conditional_unet import create_model
-        from diffusion_models.models.attribute_embedder import AttributeEmbedder
-=======
+        attribute_embedder = AttributeEmbedder(
+            input_dim=config.num_attributes,              # 40 binary attributes
+            hidden_dim=256                                # Match cross_attention_dim
+        )
     elif config.model in ["latent_conditional_unet", "lc_unet_1"]:
         # Latent Conditional UNet
         from diffusion_models.models.conditional.lc_unet_1 import create_model
         from diffusion_models.models.conditional.attribute_embedder import AttributeEmbedder
->>>>>>> b32d0861
         # Create model
         model = create_model(config)
         # Load VAE
@@ -103,12 +82,6 @@
             input_dim=config.num_attributes,              # 40 binary attributes
             hidden_dim=256                                # Match cross_attention_dim
         )
-<<<<<<< HEAD
-    elif config.model == "unet_2":
-        raise NotImplementedError("Unet 2 is not implemented yet")
-    elif config.model == "unet_3":
-        raise NotImplementedError("Unet 3 is not implemented yet")
-=======
     elif config.model == "lc_unet_2":
         # Latent Conditional UNet
         from diffusion_models.models.conditional.lc_unet_2 import create_model
@@ -178,7 +151,6 @@
             num_layers=3,
             hidden_dim=256                                # Match cross_attention_dim
         )
->>>>>>> b32d0861
     else:
         raise ValueError(f"Invalid model type: {config.model}")
     
@@ -244,11 +216,7 @@
                 shuffle=False
             )
     else:
-<<<<<<< HEAD
-        print("\nNo validation directory provided, skipping validation setup")
-=======
         print("[Warning] No validation directory provided, skipping validation during training.")
->>>>>>> b32d0861
     
     # Create noise scheduler based on config
     if config.scheduler_type == "ddim":
@@ -270,19 +238,13 @@
         optimizer = torch.optim.AdamW(
             list(model.parameters()) + list(attribute_embedder.parameters()),
             lr=config.learning_rate,
-<<<<<<< HEAD
-=======
             weight_decay=config.weight_decay
->>>>>>> b32d0861
         )
     else:
         optimizer = torch.optim.AdamW(
             model.parameters(),
             lr=config.learning_rate,
-<<<<<<< HEAD
-=======
             weight_decay=config.weight_decay
->>>>>>> b32d0861
         )
 
     lr_scheduler = get_cosine_schedule_with_warmup(
