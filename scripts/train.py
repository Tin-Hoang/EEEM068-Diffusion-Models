"""Training script for diffusion models."""

from datetime import datetime
import wandb
import torch
from diffusers import AutoencoderKL

from diffusion_models.config import parse_args
from diffusion_models.datasets.dataloader import setup_dataloader, create_attribute_dataloader
from diffusion_models.training_loop import train_loop
<<<<<<< HEAD
from diffusion_models.noise_schedulers.ddim_scheduler import create_ddim_scheduler
from diffusion_models.noise_schedulers.ddpm_scheduler import create_ddpm_scheduler
from diffusers.optimization import get_cosine_schedule_with_warmup
from diffusion_models.utils.attribute_utils import (
    create_sample_attributes,
    create_multi_hot_attributes
)
=======
from diffusion_models.noise_schedulers.ddpm_scheduler import create_noise_scheduler
from ema_pytorch import EMA
>>>>>>> 37dc472c

from diffusers.optimization import get_cosine_schedule_with_warmup

def main():
    config = parse_args()
<<<<<<< HEAD
    
    # Set device
    config.device = torch.device("cuda" if torch.cuda.is_available() else "cpu")
    print(f"\nUsing device: {config.device}")
    
    # Print config
=======

>>>>>>> 37dc472c
    print("=" * 80)
    print("Training Configuration:")
    for key, value in vars(config).items():
        print(f"\t{key}: {value}")
    print("=" * 80)
<<<<<<< HEAD
    
    # Create model and noise scheduler
    model, attribute_embedder, vae = None, None, None
    if config.model == "unet_notebook":
        from diffusion_models.models.unet_notebook import create_model
        model = create_model(config)
    elif config.model == "dit":
        from diffusion_models.models.dit import create_model
        model = create_model(config)
    elif config.model == "conditional_unet":
        from diffusion_models.models.conditional_unet import create_model
        from diffusion_models.models.attribute_embedder import AttributeEmbedder
        model = create_model(config)
        attribute_embedder = AttributeEmbedder(
            input_dim=config.num_attributes,              # 40 binary attributes
            hidden_dim=256                                # Match cross_attention_dim
        )
    elif config.model == "latent_conditional_unet":
        from diffusion_models.models.latent_conditional_unet import create_model
        from diffusion_models.models.attribute_embedder import AttributeEmbedder
        # Create model
        model = create_model(config)
        # Load VAE
        vae = AutoencoderKL.from_pretrained(
                "stable-diffusion-v1-5/stable-diffusion-v1-5", 
                subfolder="vae", 
                torch_dtype=torch.float32
            )
        vae = vae.to(config.device)
            
        # Create attribute embedder to project attribute vectors to conditioning dimension
        attribute_embedder = AttributeEmbedder(
            input_dim=config.num_attributes,              # 40 binary attributes
            hidden_dim=256                                # Match cross_attention_dim
        )
    elif config.model == "unet_2":
        raise NotImplementedError("Unet 2 is not implemented yet")
    elif config.model == "unet_3":
        raise NotImplementedError("Unet 3 is not implemented yet")
=======

    if config.model == "unet_notebook":
        from diffusion_models.models.unet_notebook import create_model
        model = create_model(config)
    elif config.model == "unet_notebook_r1":
        from diffusion_models.models.unet_notebook_r1 import create_model
        model = create_model(config)
    elif config.model == "unet_notebook_r2":
        from diffusion_models.models.unet_notebook_r2 import create_model
        model = create_model(config)
    elif config.model == "unet_notebook_r4":
        from diffusion_models.models.unet_notebook_r4 import create_model
        model = create_model(config)
    elif config.model == "unet_notebook_r5":
        from diffusion_models.models.unet_notebook_r5 import create_model
        model = create_model(config)
>>>>>>> 37dc472c
    else:
        raise ValueError(f"Invalid model type: {config.model}")

    ema = EMA(model, beta=0.9999, update_after_step=0, update_every=1) if config.use_ema else None

    if config.use_wandb:
        wandb.finish()
        wandb.init(
            entity=config.wandb_entity,
            project=config.wandb_project,
            name=config.run_name,
            config=config,
        )
<<<<<<< HEAD
    
    # Setup training dataset and preprocessing
    if config.is_conditional:
        # Use attribute dataloader for conditional training
        train_dataloader = create_attribute_dataloader(
            image_dir=config.train_dir,
            attribute_label_path=config.attribute_file,
            batch_size=config.train_batch_size,
            num_workers=config.num_workers,
            shuffle=True,
            image_size=config.image_size
        )
        # Get preprocessing from attribute dataloader
        preprocess = train_dataloader.dataset.transform
    else:
        # Use regular dataloader for unconditional training
        train_dataloader, preprocess = setup_dataloader(
            data_source=config.train_dir,
            batch_size=config.train_batch_size,
            image_size=config.image_size,
            shuffle=True
        )
    
    # Setup validation dataset if val_dir is provided
    val_dataloader = None
    if config.val_dir:
        if config.is_conditional:
            val_dataloader = create_attribute_dataloader(
                image_dir=config.val_dir,
                attribute_label_path=config.attribute_file,
                batch_size=config.eval_batch_size,
                num_workers=config.num_workers,
                shuffle=False,
                image_size=config.image_size
            )
        else:
            val_dataloader, _ = setup_dataloader(
                data_source=config.val_dir,
                batch_size=config.eval_batch_size,
                image_size=config.image_size,
                shuffle=False
            )
    else:
        print("\nNo validation directory provided, skipping validation setup")
    
    # Create noise scheduler based on config
    if config.scheduler_type == "ddim":
        noise_scheduler = create_ddim_scheduler(
            num_train_timesteps=config.num_train_timesteps
        )
        print("\nUsing DDIM scheduler for training")
    elif config.scheduler_type == "ddpm":
        noise_scheduler = create_ddpm_scheduler(
            num_train_timesteps=config.num_train_timesteps
        )
        print("\nUsing DDPM scheduler for training")
    else:
        raise ValueError(f"Invalid scheduler type: {config.scheduler_type}")

    # Setup optimizer and learning rate scheduler
    if config.is_conditional and attribute_embedder is not None:
        # Include attribute embedder parameters in optimization
        optimizer = torch.optim.AdamW(
            list(model.parameters()) + list(attribute_embedder.parameters()),
            lr=config.learning_rate,
        )
    else:
        optimizer = torch.optim.AdamW(
            model.parameters(),
            lr=config.learning_rate,
        )
=======

    train_dataloader, preprocess = setup_dataloader(
        data_dir=config.train_dir,
        batch_size=config.train_batch_size,
        image_size=config.image_size,
        shuffle=True
    )

    val_dataloader = None
    if config.val_dir:
        val_dataloader, _ = setup_dataloader(
            data_dir=config.val_dir,
            batch_size=config.eval_batch_size,
            image_size=config.image_size,
            shuffle=False
        )

    noise_scheduler = create_noise_scheduler(
        num_train_timesteps=config.num_train_timesteps
    )

    optimizer = torch.optim.AdamW(
        model.parameters(),
        lr=config.learning_rate,
        weight_decay=config.weight_decay
    )
>>>>>>> 37dc472c

    lr_scheduler = get_cosine_schedule_with_warmup(
        optimizer=optimizer,
        num_warmup_steps=config.lr_warmup_steps,
        num_training_steps=(len(train_dataloader) * config.num_epochs)
    )

<<<<<<< HEAD
    # Create attribute vectors if using conditional model
    grid_attributes = None
    val_attributes = None
    if config.is_conditional:
        # Create grid visualization attributes
        if config.grid_attribute_indices is not None:
            grid_attributes = create_multi_hot_attributes(
                attribute_indices=config.grid_attribute_indices,
                num_attributes=config.num_attributes,
                num_samples=config.grid_num_samples,
                random_remaining_indices=config.grid_sample_random_remaining_indices
            )
        else:
            # If no specific indices provided, use random combinations
            grid_attributes = create_sample_attributes(
                num_samples=config.grid_num_samples,
                num_attributes=config.num_attributes,
            )
        
        # Create validation attributes
        if val_dataloader is not None:
            val_attributes = create_sample_attributes(
                num_samples=config.val_n_samples,
                num_attributes=config.num_attributes
            )

    # Move attributes to device
    if val_attributes is not None:
        val_attributes = val_attributes.to(config.device)
        print("val_attributes shape: ", val_attributes.shape)
    if grid_attributes is not None:
        grid_attributes = grid_attributes.to(config.device)
        print("grid_attributes shape: ", grid_attributes.shape)
        # sample first item
        print("grid_attributes first item: ", grid_attributes[0])
    
    # Run training loop with attribute vectors and embedder
    train_loop(
        config=config,
        model=model,
        noise_scheduler=noise_scheduler,
        optimizer=optimizer,
        train_dataloader=train_dataloader,
        lr_scheduler=lr_scheduler,
        val_dataloader=val_dataloader,
        preprocess=preprocess,
        is_conditional=config.is_conditional,
        grid_attributes=grid_attributes,
        val_attributes=val_attributes,
        attribute_embedder=attribute_embedder,
        vae=vae
    )

    # Close wandb run
    if config.use_wandb:
        wandb.finish()

=======
    train_loop(config, model, noise_scheduler, optimizer, train_dataloader, lr_scheduler, val_dataloader, preprocess, ema)
>>>>>>> 37dc472c

if __name__ == "__main__":
    main()
<|MERGE_RESOLUTION|>--- conflicted
+++ resolved
@@ -8,47 +8,48 @@
 from diffusion_models.config import parse_args
 from diffusion_models.datasets.dataloader import setup_dataloader, create_attribute_dataloader
 from diffusion_models.training_loop import train_loop
-<<<<<<< HEAD
 from diffusion_models.noise_schedulers.ddim_scheduler import create_ddim_scheduler
 from diffusion_models.noise_schedulers.ddpm_scheduler import create_ddpm_scheduler
+from ema_pytorch import EMA
+
 from diffusers.optimization import get_cosine_schedule_with_warmup
 from diffusion_models.utils.attribute_utils import (
     create_sample_attributes,
     create_multi_hot_attributes
 )
-=======
-from diffusion_models.noise_schedulers.ddpm_scheduler import create_noise_scheduler
-from ema_pytorch import EMA
->>>>>>> 37dc472c
-
-from diffusers.optimization import get_cosine_schedule_with_warmup
+
 
 def main():
+    # Parse command line arguments and get config
     config = parse_args()
-<<<<<<< HEAD
     
     # Set device
     config.device = torch.device("cuda" if torch.cuda.is_available() else "cpu")
     print(f"\nUsing device: {config.device}")
     
     # Print config
-=======
-
->>>>>>> 37dc472c
     print("=" * 80)
     print("Training Configuration:")
     for key, value in vars(config).items():
         print(f"\t{key}: {value}")
     print("=" * 80)
-<<<<<<< HEAD
     
     # Create model and noise scheduler
     model, attribute_embedder, vae = None, None, None
     if config.model == "unet_notebook":
         from diffusion_models.models.unet_notebook import create_model
         model = create_model(config)
-    elif config.model == "dit":
-        from diffusion_models.models.dit import create_model
+    elif config.model == "unet_notebook_r1":
+        from diffusion_models.models.unet_notebook_r1 import create_model
+        model = create_model(config)
+    elif config.model == "unet_notebook_r2":
+        from diffusion_models.models.unet_notebook_r2 import create_model
+        model = create_model(config)
+    elif config.model == "unet_notebook_r4":
+        from diffusion_models.models.unet_notebook_r4 import create_model
+        model = create_model(config)
+    elif config.model == "unet_notebook_r5":
+        from diffusion_models.models.unet_notebook_r5 import create_model
         model = create_model(config)
     elif config.model == "conditional_unet":
         from diffusion_models.models.conditional_unet import create_model
@@ -80,27 +81,9 @@
         raise NotImplementedError("Unet 2 is not implemented yet")
     elif config.model == "unet_3":
         raise NotImplementedError("Unet 3 is not implemented yet")
-=======
-
-    if config.model == "unet_notebook":
-        from diffusion_models.models.unet_notebook import create_model
-        model = create_model(config)
-    elif config.model == "unet_notebook_r1":
-        from diffusion_models.models.unet_notebook_r1 import create_model
-        model = create_model(config)
-    elif config.model == "unet_notebook_r2":
-        from diffusion_models.models.unet_notebook_r2 import create_model
-        model = create_model(config)
-    elif config.model == "unet_notebook_r4":
-        from diffusion_models.models.unet_notebook_r4 import create_model
-        model = create_model(config)
-    elif config.model == "unet_notebook_r5":
-        from diffusion_models.models.unet_notebook_r5 import create_model
-        model = create_model(config)
->>>>>>> 37dc472c
     else:
         raise ValueError(f"Invalid model type: {config.model}")
-
+    
     ema = EMA(model, beta=0.9999, update_after_step=0, update_every=1) if config.use_ema else None
 
     if config.use_wandb:
@@ -111,8 +94,7 @@
             name=config.run_name,
             config=config,
         )
-<<<<<<< HEAD
-    
+
     # Setup training dataset and preprocessing
     if config.is_conditional:
         # Use attribute dataloader for conditional training
@@ -183,34 +165,6 @@
             model.parameters(),
             lr=config.learning_rate,
         )
-=======
-
-    train_dataloader, preprocess = setup_dataloader(
-        data_dir=config.train_dir,
-        batch_size=config.train_batch_size,
-        image_size=config.image_size,
-        shuffle=True
-    )
-
-    val_dataloader = None
-    if config.val_dir:
-        val_dataloader, _ = setup_dataloader(
-            data_dir=config.val_dir,
-            batch_size=config.eval_batch_size,
-            image_size=config.image_size,
-            shuffle=False
-        )
-
-    noise_scheduler = create_noise_scheduler(
-        num_train_timesteps=config.num_train_timesteps
-    )
-
-    optimizer = torch.optim.AdamW(
-        model.parameters(),
-        lr=config.learning_rate,
-        weight_decay=config.weight_decay
-    )
->>>>>>> 37dc472c
 
     lr_scheduler = get_cosine_schedule_with_warmup(
         optimizer=optimizer,
@@ -218,7 +172,6 @@
         num_training_steps=(len(train_dataloader) * config.num_epochs)
     )
 
-<<<<<<< HEAD
     # Create attribute vectors if using conditional model
     grid_attributes = None
     val_attributes = None
@@ -269,16 +222,14 @@
         grid_attributes=grid_attributes,
         val_attributes=val_attributes,
         attribute_embedder=attribute_embedder,
-        vae=vae
+        vae=vae,
+        ema=ema
     )
 
     # Close wandb run
     if config.use_wandb:
         wandb.finish()
 
-=======
-    train_loop(config, model, noise_scheduler, optimizer, train_dataloader, lr_scheduler, val_dataloader, preprocess, ema)
->>>>>>> 37dc472c
 
 if __name__ == "__main__":
     main()
