"""Training script for diffusion models."""

import wandb
import torch
from ema_pytorch import EMA
from diffusers.optimization import get_cosine_schedule_with_warmup
from diffusion_models.utils.attribute_utils import (
    create_sample_attributes,
    create_multi_hot_attributes
)

from diffusion_models.config import parse_args
from diffusion_models.datasets.dataloader import setup_dataloader, create_attribute_dataloader
from diffusion_models.training_loop import train_loop
from diffusion_models.noise_schedulers.ddim_scheduler import create_ddim_scheduler
from diffusion_models.noise_schedulers.ddpm_scheduler import create_ddpm_scheduler
from diffusion_models.models.model_factory import ModelFactory


def main():
    # Parse command line arguments and get config
    config = parse_args()

    # Set device
    config.device = torch.device("cuda" if torch.cuda.is_available() else "cpu")
    print(f"\nUsing device: {config.device}")

    # Print config
    print("=" * 80)
    print("Training Configuration:")
    for key, value in vars(config).items():
        print(f"\t{key}: {value}")
    print("=" * 80)

    # Create model and noise scheduler using the model factory
    model, attribute_embedder, vae = ModelFactory.create_model(config)
<<<<<<< HEAD

=======
    
>>>>>>> 2ec203d7
    ema = EMA(model, beta=0.9999, update_after_step=0, update_every=1) if config.use_ema else None

    if config.use_wandb:
        wandb.finish()
        wandb.init(
            entity=config.wandb_entity,
            project=config.wandb_project,
            name=config.run_name,
            config=config,
        )
        wandb.run.log_code(
            root=".",
            include_fn=lambda path: (
                path.endswith(".py")
                or path.endswith(".ipynb")
                or path.endswith(".sh")
            ),
            exclude_fn=lambda path: (".venv" in path
                                     or ".git" in path
                                     or "checkpoints/" in path
                                     or "outputs/" in path
                                     or "data/" in path)
        )

    # Setup training dataset and preprocessing
    if config.is_conditional:
        # Use attribute dataloader for conditional training
        train_dataloader = create_attribute_dataloader(
            image_dir=config.train_dir,
            attribute_label_path=config.attribute_file,
            batch_size=config.train_batch_size,
            num_workers=config.num_workers,
            shuffle=True,
            image_size=config.image_size
        )
        # Get preprocessing from attribute dataloader
        preprocess = train_dataloader.dataset.transform
    else:
        # Use regular dataloader for unconditional training
        train_dataloader, preprocess = setup_dataloader(
            data_source=config.train_dir,
            batch_size=config.train_batch_size,
            image_size=config.image_size,
            shuffle=True
        )

    # Setup validation dataset if val_dir is provided
    val_dataloader = None
    if config.val_dir:
        if config.is_conditional:
            val_dataloader = create_attribute_dataloader(
                image_dir=config.val_dir,
                attribute_label_path=config.attribute_file,
                batch_size=config.eval_batch_size,
                num_workers=config.num_workers,
                shuffle=False,
                image_size=config.image_size
            )
        else:
            val_dataloader, _ = setup_dataloader(
                data_source=config.val_dir,
                batch_size=config.eval_batch_size,
                image_size=config.image_size,
                shuffle=False
            )
    else:
        print("[Warning] No validation directory provided, skipping validation during training.")

    # Create noise scheduler based on config
    if config.scheduler_type == "ddim":
        noise_scheduler = create_ddim_scheduler(
            num_train_timesteps=config.num_train_timesteps
        )
        print("\nUsing DDIM scheduler for training")
    elif config.scheduler_type == "ddpm":
        noise_scheduler = create_ddpm_scheduler(
            num_train_timesteps=config.num_train_timesteps
        )
        print("\nUsing DDPM scheduler for training")
    else:
        raise ValueError(f"Invalid scheduler type: {config.scheduler_type}")

    # Setup optimizer and learning rate scheduler
    params_to_optimize = []

    # Add model parameters
    params_to_optimize.extend(model.parameters())
    # Add attribute embedder parameters if it exists
    if attribute_embedder:
        params_to_optimize.extend(attribute_embedder.parameters())
    # Add VAE parameters if it exists and finetune_vae is True
    if vae and config.finetune_vae:
        params_to_optimize.extend(vae.parameters())

    optimizer = torch.optim.AdamW(
        params=params_to_optimize,
        lr=config.learning_rate,
        weight_decay=config.weight_decay
    )

    lr_scheduler = get_cosine_schedule_with_warmup(
        optimizer=optimizer,
        num_warmup_steps=config.lr_warmup_steps,
        num_training_steps=(len(train_dataloader) * config.num_epochs)
    )

    # Create attribute vectors if using conditional model
    grid_attributes = None
    val_attributes = None
    if config.is_conditional:
        # Create grid visualization attributes
        if config.grid_attribute_indices is not None:
            grid_attributes = create_multi_hot_attributes(
                attribute_indices=config.grid_attribute_indices,
                num_attributes=config.num_attributes,
                num_samples=config.grid_num_samples,
                random_remaining_indices=config.grid_sample_random_remaining_indices
            )
        else:
            # If no specific indices provided, use random combinations
            grid_attributes = create_sample_attributes(
                num_samples=config.grid_num_samples,
                num_attributes=config.num_attributes,
            )

        # Create validation attributes
        if val_dataloader is not None:
            val_attributes = create_sample_attributes(
                num_samples=config.val_n_samples,
                num_attributes=config.num_attributes
            )

    # Move attributes to device
    if val_attributes is not None:
        val_attributes = val_attributes.to(config.device)
        print("val_attributes shape: ", val_attributes.shape)
    if grid_attributes is not None:
        grid_attributes = grid_attributes.to(config.device)
        print("grid_attributes shape: ", grid_attributes.shape)
        # sample first item
        print("grid_attributes first item: ", grid_attributes[0])

    # Run training loop with attribute vectors and embedder
    train_loop(
        config=config,
        model=model,
        noise_scheduler=noise_scheduler,
        optimizer=optimizer,
        train_dataloader=train_dataloader,
        lr_scheduler=lr_scheduler,
        val_dataloader=val_dataloader,
        preprocess=preprocess,
        is_conditional=config.is_conditional,
        grid_attributes=grid_attributes,
        val_attributes=val_attributes,
        attribute_embedder=attribute_embedder,
        vae=vae,
        ema=ema
    )

    # Close wandb run
    if config.use_wandb:
        wandb.finish()


if __name__ == "__main__":
    main()
<|MERGE_RESOLUTION|>--- conflicted
+++ resolved
@@ -34,11 +34,6 @@
 
     # Create model and noise scheduler using the model factory
     model, attribute_embedder, vae = ModelFactory.create_model(config)
-<<<<<<< HEAD
-
-=======
-    
->>>>>>> 2ec203d7
     ema = EMA(model, beta=0.9999, update_after_step=0, update_every=1) if config.use_ema else None
 
     if config.use_wandb:
