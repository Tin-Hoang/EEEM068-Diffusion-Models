"""Image generation utilities for diffusion models."""

from pathlib import Path
from typing import List, Union
from diffusion_models.datasets.attribute_dataset import AttributeDataset
import torch
from PIL import Image
from tqdm import tqdm
import os
<<<<<<< HEAD
from diffusers import DDPMPipeline
=======
from diffusers import DDPMPipeline, DiffusionPipeline
from diffusers.models.transformers import DiTTransformer2DModel
>>>>>>> 3ce6b34a
from diffusion_models.pipelines.attribute_pipeline import AttributeDiffusionPipeline

from diffusion_models.config import TrainingConfig


def generate_images(
    pipeline,
    batch_size: int = 4,
    device: str = "cuda",
    seed: int = 42,
    initial_noise: torch.Tensor = None,
    num_inference_steps: int = 1000,
) -> List[Image.Image]:
    """Generate a single batch of images using the pipeline.

    Args:
        pipeline: The diffusion pipeline
        batch_size: Batch size for generation
        device: Device to use for generation
        seed: Random seed for reproducibility
        initial_noise: Optional initial noise tensor to use for generation
        num_inference_steps: Number of denoising steps

    Returns:
        List of generated PIL Images
    """
    # Move pipeline to device
    pipeline = pipeline.to(device)

    # Set number of inference steps
    pipeline.scheduler.set_timesteps(num_inference_steps)

    # Generate images
    generator = torch.Generator(device=device).manual_seed(seed)

<<<<<<< HEAD
=======
    # Check if the model is a DiT model
    if isinstance(pipeline.unet, DiTTransformer2DModel):
        # Wrap the UNet forward method to handle timestep and class labels for DiT
        original_forward = pipeline.unet.forward

        def wrapped_forward(sample, timestep, **kwargs):
            # Ensure timestep is a 1D tensor: if it's a scalar, expand it for the batch.
            if timestep.dim() == 0:
                timestep = timestep.unsqueeze(0).repeat(sample.shape[0])
            timestep = timestep.to(sample.device)
            # Inject dummy class labels if they aren’t provided
            if 'class_labels' not in kwargs:
                dummy_class_labels = torch.zeros(sample.shape[0], dtype=torch.long, device=sample.device)
                kwargs['class_labels'] = dummy_class_labels
            return original_forward(sample, timestep, **kwargs)

        # Replace the forward method in the pipeline’s UNet with our wrapped version.
        pipeline.unet.forward = wrapped_forward

>>>>>>> 3ce6b34a
    # Use provided initial noise if available, otherwise use random noise
    if initial_noise is not None:
        # Use the scheduler's step method directly with the initial noise
        latents = initial_noise
        for t in pipeline.scheduler.timesteps:
            # Get model prediction
            noise_pred = pipeline.unet(latents, t).sample
            # Get previous sample
            latents = pipeline.scheduler.step(noise_pred, t, latents).prev_sample

        # Convert latents to images
        images = (latents / 2 + 0.5).clamp(0, 1)
        images = images.cpu().permute(0, 2, 3, 1).numpy()
        images = (images * 255).round().astype("uint8")
        images = [Image.fromarray(image) for image in images]
    else:
        # Use standard pipeline generation
        images = pipeline(
            batch_size=batch_size,
            generator=generator,
            num_inference_steps=num_inference_steps
        ).images

    return images


def generate_images_to_dir(
    pipeline,
    num_images: int,
    output_dir: Path,
    batch_size: int = 4,
    device: str = "cuda",
    seed: int = 42,
    num_inference_steps: int = 1000,
):
    """Generate multiple batches of images and save them to directory.

    Args:
        pipeline: The diffusion pipeline
        num_images: Number of images to generate
        output_dir: Directory to save generated images
        batch_size: Batch size for generation
        device: Device to use for generation
        seed: Random seed for reproducibility
        num_inference_steps: Number of denoising steps
    """
    # Create output directory
    output_dir.mkdir(parents=True, exist_ok=True)

    # Generate images in batches
    remaining_images = num_images
    image_idx = 0

    while remaining_images > 0:
        curr_batch_size = min(batch_size, remaining_images)

        # Generate images
        images = generate_images(
            pipeline=pipeline,
            batch_size=curr_batch_size,
            device=device,
            seed=seed + image_idx,
            num_inference_steps=num_inference_steps,
        )

        # Save images
        for img in images:
            img.save(output_dir / f"generated_{image_idx:04d}.png")
            image_idx += 1

        remaining_images -= curr_batch_size
        print(f"Generated {image_idx} of {num_images} images")


def make_grid(images, rows, cols):
    """Create a grid of images."""
    w, h = images[0].size
    grid = Image.new("RGB", size=(cols * w, rows * h))
    for i, image in enumerate(images):
        grid.paste(image, box=(i % cols * w, i // cols * h))
    return grid


def generate_grid_images(config: TrainingConfig, epoch: int, pipeline: DDPMPipeline):
    """Generate and save a grid of sample images.

    Args:
        config: Training configuration
        epoch: Current epoch number
        pipeline: DDPM pipeline for generating images

    Returns:
        Tuple of (list of generated images, grid image)
    """
    # Set the random seed for reproducibility
    generator = torch.manual_seed(config.seed)

    # Check if the model is a DiT model
    if isinstance(pipeline.unet, DiTTransformer2DModel):
        # Wrap the UNet forward method to handle timestep and class labels for DiT
        original_forward = pipeline.unet.forward

        def wrapped_forward(sample, timestep, **kwargs):
            # Ensure timestep is a 1D tensor: if it's a scalar, expand it for the batch.
            if timestep.dim() == 0:
                timestep = timestep.unsqueeze(0).repeat(sample.shape[0])
            timestep = timestep.to(sample.device)
            # Inject dummy class labels if they aren’t provided
            if 'class_labels' not in kwargs:
                dummy_class_labels = torch.zeros(sample.shape[0], dtype=torch.long, device=sample.device)
                kwargs['class_labels'] = dummy_class_labels
            return original_forward(sample, timestep, **kwargs)

        # Replace the forward method in the pipeline’s UNet with our wrapped version.
        pipeline.unet.forward = wrapped_forward

    # Generate images using the pipeline
    output = pipeline(
        batch_size=config.eval_batch_size,
        generator=generator,
        num_inference_steps=config.num_train_timesteps
    )

    # Retrieve generated images from the output
    if hasattr(output, "images"):
        images = output.images
    elif isinstance(output, tuple):
        images = output[0]
    else:
        images = output

    # Create an image grid from the generated images
    image_grid = make_grid(images, rows=4, cols=4)

    # Save the grid image to disk
    test_dir = os.path.join(config.output_dir, "samples")
    os.makedirs(test_dir, exist_ok=True)
    image_grid.save(f"{test_dir}/{epoch:04d}.png")

    return images, image_grid


def generate_grid_images_attributes(
    config: TrainingConfig,
    epoch: int,
    pipeline: AttributeDiffusionPipeline,
    attributes: torch.Tensor
) -> tuple:
    """Generate and save a grid of sample images with attribute conditioning.

    Args:
        config: Training configuration
        epoch: Current epoch number
        pipeline: Attribute diffusion pipeline for conditional generation
        attributes: Tensor of shape (num_samples, num_attributes) containing
                   the attribute vectors to condition on

    Returns:
        Tuple of (list of generated images, grid image)
    """
    print(f"\nGenerating images for epoch {epoch}")
    print(f"Number of samples: {len(attributes)}")
    print(f"Attributes shape: {attributes.shape}")

    # Generate sample images with attribute conditioning
    generator = torch.Generator(device=pipeline.unet.device).manual_seed(config.seed)
    output = pipeline(
        num_inference_steps=config.num_train_timesteps,
        generator=generator,
        attributes=attributes,  # Pass attributes directly
        output_type="pil",
        decode_batch_size=2  # Process 2 image at a time for VAE decoding to save memory
    )
    images = output["sample"]

    # Calculate grid dimensions based on number of samples
    num_samples = len(images)
    grid_size = int(num_samples ** 0.5)  # Square grid
    rows = grid_size
    cols = (num_samples + grid_size - 1) // grid_size  # Ceiling division

    # Make a grid out of the images
    image_grid = make_grid(images, rows=rows, cols=cols)

    # Save the images
    test_dir = os.path.join(config.output_dir, "samples")
    os.makedirs(test_dir, exist_ok=True)
    image_grid.save(f"{test_dir}/{epoch:04d}.png")

<<<<<<< HEAD
    return images, image_grid


def generate_images_from_attributes(
    pipeline: AttributeDiffusionPipeline,
    dataset: AttributeDataset,
    output_dir: Path,
    batch_size: int = 4,
    device: str = "cuda",
    seed: int = 42,
    num_inference_steps: int = 1000
):
    """Generate images from attributes and save them with the same ID as input images.

    Args:
        pipeline: The attribute diffusion pipeline
        dataset: The dataset containing images and their attributes
        output_dir: Directory to save generated images
        batch_size: Batch size for generation
        device: Device to use for generation
        seed: Random seed for reproducibility
        num_inference_steps: Number of denoising steps
    """
    # Create output directory
    output_dir.mkdir(parents=True, exist_ok=True)

    # Move pipeline to device
    pipeline = pipeline.to(device)

    # Setup dataloader
    dataloader = torch.utils.data.DataLoader(
        dataset,
        batch_size=batch_size,
        shuffle=False,
        num_workers=4
    )

    # Get image_ids from dataset
    image_ids = dataset.attributes_df['image_id'].tolist()

    # Generate images batch by batch
    generated_count = 0

    with torch.no_grad():
        for batch_idx, (_, attributes) in enumerate(tqdm(dataloader, desc="Generating images")):
            # Get current batch image_ids
            batch_image_ids = image_ids[batch_idx*batch_size:batch_idx*batch_size + len(attributes)]

            # Move attributes to device
            attributes = attributes.to(device)

            # Set seed for reproducibility for this batch
            batch_seed = seed + batch_idx
            generator = torch.Generator(device=device).manual_seed(batch_seed)

            # Generate images based on attributes
            output = pipeline(
                attributes=attributes,
                num_inference_steps=num_inference_steps,
                generator=generator,
                output_type="pil"
            )

            generated_images = output["sample"]

            # Save images with the same ID as input
            for img, img_id in zip(generated_images, batch_image_ids):
                # Generate output filename using the same ID
                output_filename = os.path.splitext(img_id)[0] + ".png"
                img.save(output_dir / output_filename)
                generated_count += 1

    print(f"Generated {generated_count} images in {output_dir}")
=======
    return images, image_grid
>>>>>>> 3ce6b34a
<|MERGE_RESOLUTION|>--- conflicted
+++ resolved
@@ -7,12 +7,8 @@
 from PIL import Image
 from tqdm import tqdm
 import os
-<<<<<<< HEAD
 from diffusers import DDPMPipeline
-=======
-from diffusers import DDPMPipeline, DiffusionPipeline
 from diffusers.models.transformers import DiTTransformer2DModel
->>>>>>> 3ce6b34a
 from diffusion_models.pipelines.attribute_pipeline import AttributeDiffusionPipeline
 
 from diffusion_models.config import TrainingConfig
@@ -48,8 +44,6 @@
     # Generate images
     generator = torch.Generator(device=device).manual_seed(seed)
 
-<<<<<<< HEAD
-=======
     # Check if the model is a DiT model
     if isinstance(pipeline.unet, DiTTransformer2DModel):
         # Wrap the UNet forward method to handle timestep and class labels for DiT
@@ -69,7 +63,6 @@
         # Replace the forward method in the pipeline’s UNet with our wrapped version.
         pipeline.unet.forward = wrapped_forward
 
->>>>>>> 3ce6b34a
     # Use provided initial noise if available, otherwise use random noise
     if initial_noise is not None:
         # Use the scheduler's step method directly with the initial noise
@@ -259,7 +252,6 @@
     os.makedirs(test_dir, exist_ok=True)
     image_grid.save(f"{test_dir}/{epoch:04d}.png")
 
-<<<<<<< HEAD
     return images, image_grid
 
 
@@ -332,7 +324,4 @@
                 img.save(output_dir / output_filename)
                 generated_count += 1
 
-    print(f"Generated {generated_count} images in {output_dir}")
-=======
-    return images, image_grid
->>>>>>> 3ce6b34a
+    print(f"Generated {generated_count} images in {output_dir}")