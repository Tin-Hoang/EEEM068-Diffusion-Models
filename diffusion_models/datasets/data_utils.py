--- conflicted
+++ resolved
@@ -15,17 +15,10 @@
         Preprocessing transform
     """
     return transforms.Compose([
-<<<<<<< HEAD
-        transforms.Resize((image_size, image_size)),  # Resize to target size
+        transforms.Resize((image_size, image_size), interpolation=InterpolationMode.LANCZOS),  # Resize to target size
         transforms.RandomHorizontalFlip(),  # Random horizontal flip
         transforms.ToTensor(),  # Convert to tensor in [0, 1] range
         transforms.Normalize([0.5], [0.5]),  # Normalize to [-1, 1] range
-=======
-        transforms.Resize((image_size, image_size),interpolation=InterpolationMode.LANCZOS),
-        transforms.RandomHorizontalFlip(),
-        transforms.ToTensor(),
-        transforms.Normalize([0.5], [0.5]),
->>>>>>> 37dc472c
     ])
 
 
