--- conflicted
+++ resolved
@@ -1,6 +1,6 @@
 import torch
-from diffusers import DiffusionPipeline, UNet2DConditionModel, AutoencoderKL, DDIMScheduler, DDPMScheduler, VQModel
-from typing import Optional, Dict, Union, List
+from diffusers import DiffusionPipeline, UNet2DConditionModel, AutoencoderKL, DDIMScheduler, DDPMScheduler
+from typing import Optional, Dict, Union
 from PIL import Image
 import numpy as np
 from tqdm import tqdm
@@ -23,7 +23,7 @@
     def __init__(
         self,
         unet: UNet2DConditionModel,
-        vae: Union[AutoencoderKL, VQModel],
+        vae: AutoencoderKL,
         scheduler: Union[DDIMScheduler, DDPMScheduler],
         attribute_embedder: AttributeEmbedder,
         image_size: int = 256
@@ -53,28 +53,8 @@
         attributes: torch.Tensor,
         num_inference_steps: int = 50,
         generator: Optional[torch.Generator] = None,
-        output_type: str = "pil",
+        output_type: str = "pil",  # "pil" or "tensor"
         return_dict: bool = True,
-<<<<<<< HEAD
-        decode_batch_size: int = 2,
-        eta: float = 0.0,
-        init_image: Optional[torch.Tensor] = None,
-        strength: float = 0.8,
-    ) -> Union[Dict[str, Union[List[Image.Image], torch.Tensor]], Union[List[Image.Image], torch.Tensor]]:
-        """Generate images conditioned on attributes.
-        
-        Args:
-            attributes: Multi-hot tensor of shape (batch_size, 40)
-            num_inference_steps: Number of denoising steps
-            generator: Random number generator for reproducibility
-            output_type: "pil" for PIL images, "tensor" for raw tensors
-            return_dict: Whether to return a dict with the output
-            decode_batch_size: Batch size for VAE decoding to manage memory
-            eta: Parameter between 0 and 1, controlling stochasticity (0 = deterministic DDIM)
-            init_image: Optional tensor of shape (batch_size, 3, H, W) to use as starting point
-            strength: How much to transform the init_image (1.0 = completely transform)
-            
-=======
         decode_batch_size: int = 2,  # Process VAE decoding in smaller batches
         eta: float = 0.0,  # Parameter between 0 and 1, controlling the amount of noise to add (0 = deterministic)
     ) -> Union[Dict[str, torch.Tensor], torch.Tensor]:
@@ -91,70 +71,9 @@
             eta (float): Parameter between 0 and 1, controlling stochasticity (0 = deterministic DDIM).
                        Only used with DDIM scheduler.
 
->>>>>>> 34d5b366
         Returns:
-            Dict or List/Tensor: Generated images in the specified format
+            Dict or Tensor: Generated images in the specified format.
         """
-<<<<<<< HEAD
-        # Validate input
-        batch_size = attributes.size(0)
-        if attributes.size(1) != 40:
-            raise ValueError("Attributes tensor must have shape (batch_size, 40)")
-
-        # Move to device and dtype
-        device = self.unet.device
-        dtype = self.unet.dtype
-        attributes = attributes.to(device, dtype)
-
-        # Set timesteps for sampling
-        self.scheduler.set_timesteps(num_inference_steps, device=device)
-        timesteps = self.scheduler.timesteps
-        
-        # Handle init_image if provided
-        if init_image is not None:
-            # Ensure init_image is on the right device and has the right shape
-            init_image = init_image.to(device, dtype)
-            
-            # Resize if needed
-            if init_image.shape[-2:] != (self.image_size, self.image_size):
-                init_image = torch.nn.functional.interpolate(
-                    init_image,
-                    size=(self.image_size, self.image_size),
-                    mode='bicubic',
-                    align_corners=False
-                )
-            
-            # Encode init_image to latent space
-            if isinstance(self.vae, VQModel):
-                # For VQModel
-                latents = self.vae.encode(init_image).latents
-            else:
-                # For AutoencoderKL
-                latents = self.vae.encode(init_image).latent_dist.sample()
-                
-            # Scale latents
-            latents = latents * self.vae.config.scaling_factor
-            
-            # Calculate noise level based on strength
-            noise_level = int(num_inference_steps * (1 - strength))
-            # Ensure noise_level is within valid range (0 to num_inference_steps-1)
-            noise_level = min(max(0, noise_level), num_inference_steps - 1)
-            
-            # Add noise to latents
-            if generator is not None:
-                # Use torch.randn with generator instead of torch.randn_like with generator
-                noise = torch.randn(latents.shape, device=latents.device, dtype=latents.dtype, generator=generator)
-            else:
-                noise = torch.randn_like(latents)
-            latents = self.scheduler.add_noise(latents, noise, timesteps[noise_level])
-            
-            # Adjust timesteps to start from noise_level
-            timesteps = timesteps[noise_level:]
-            
-            print(f"Using image-to-image generation with strength={strength}")
-            print(f"Starting from timestep {noise_level} out of {num_inference_steps}")
-        else:
-=======
         # Store original training states
         unet_training = self.unet.training
         vae_training = self.vae.training
@@ -176,7 +95,6 @@
             dtype = self.unet.dtype
             attributes = attributes.to(device, dtype)
 
->>>>>>> 34d5b366
             # Sample initial noise in latent space
             latent_size = self.unet.config.sample_size  # Should be image_size/8
             latents = torch.randn(
@@ -185,106 +103,6 @@
                 dtype=dtype,
                 generator=generator
             )
-<<<<<<< HEAD
-            
-            # Scale the initial noise
-            latents = latents * self.scheduler.init_noise_sigma
-            
-        # Project attributes to conditioning input
-        cond = self.attribute_embedder(attributes)  # (batch_size, 1, 256)
-        
-        # Print info and setup progress bar
-        scheduler_name = "DDIM" if isinstance(self.scheduler, DDIMScheduler) else "DDPM"
-        print(f"\nGenerating {batch_size} {self.image_size}x{self.image_size} images with {scheduler_name} sampling")
-        print(f"Using {len(timesteps)} inference steps")
-        if isinstance(self.scheduler, DDIMScheduler):
-            print(f"eta={eta} (stochasticity parameter)")
-        print(f"Attribute values: {attributes[0].cpu().numpy()}")  # Print first sample's attributes
-        
-        # Sampling loop with progress bar
-        with tqdm(total=len(timesteps), desc=f"{scheduler_name} Sampling") as pbar:
-            for t in timesteps:
-                # Ensure timestep is on the correct device
-                t = t.to(device)
-                
-                # Predict noise residual
-                noise_pred = self.unet(latents, t, encoder_hidden_states=cond).sample
-                
-                # Step with appropriate scheduler
-                if isinstance(self.scheduler, DDIMScheduler):
-                    step_output = self.scheduler.step(
-                        model_output=noise_pred,
-                        timestep=t,
-                        sample=latents,
-                        eta=eta,
-                        use_clipped_model_output=False,
-                        generator=generator,
-                    )
-                else:  # DDPM
-                    step_output = self.scheduler.step(
-                        model_output=noise_pred,
-                        timestep=t,
-                        sample=latents,
-                        generator=generator,
-                    )
-                latents = step_output.prev_sample
-                
-                # Free memory
-                del noise_pred, step_output
-                torch.cuda.empty_cache()
-                pbar.update(1)
-
-        # Decode latents to images in smaller batches to save memory
-        latents = latents / self.vae.config.scaling_factor
-        target_size = (self.image_size, self.image_size)
-        
-        # Process in smaller batches
-        all_images = []
-        for i in tqdm(range(0, batch_size, decode_batch_size), desc="VAE decoding"):
-            # Get batch slice
-            batch_latents = latents[i:i+decode_batch_size]
-            
-            # Free memory before decoding
-            torch.cuda.empty_cache()
-            
-            # Decode batch
-            batch_images = self.vae.decode(batch_latents).sample
-            batch_images = (batch_images / 2 + 0.5).clamp(0, 1)  # Rescale from [-1, 1] to [0, 1]
-            
-            # Convert to CPU immediately to free GPU memory
-            if output_type == "pil":
-                for img in batch_images:
-                    img_np = img.cpu().float().numpy().transpose(1, 2, 0) * 255
-                    # Convert to PIL and resize if needed
-                    pil_image = Image.fromarray(img_np.astype(np.uint8))
-                    if pil_image.size != target_size:
-                        pil_image = pil_image.resize(target_size, Image.Resampling.LANCZOS)
-                    all_images.append(pil_image)
-            else:
-                # For tensor output, use torch interpolate if needed
-                if batch_images.shape[-2:] != target_size:
-                    batch_images = torch.nn.functional.interpolate(
-                        batch_images,
-                        size=target_size,
-                        mode='bicubic',
-                        align_corners=False
-                    )
-                    batch_images = batch_images.clamp(0, 1)  # Re-clamp after interpolation
-                all_images.append(batch_images.cpu())
-            
-            # Free decoded tensors
-            del batch_images, batch_latents
-            torch.cuda.empty_cache()
-        
-        # Combine results if not PIL images
-        if output_type != "pil":
-            all_images = torch.cat(all_images, dim=0)
-
-        # Return results
-        if return_dict:
-            return {"sample": all_images}
-        return all_images
-=======
 
             # Set timesteps for sampling
             self.scheduler.set_timesteps(num_inference_steps, device=device)
@@ -383,5 +201,4 @@
             # Restore original training states
             self.unet.train(unet_training)
             self.vae.train(vae_training)
-            self.attribute_embedder.train(embedder_training)
->>>>>>> 34d5b366
+            self.attribute_embedder.train(embedder_training)