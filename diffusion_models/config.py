"""Configuration for training diffusion models."""

import os
from dataclasses import dataclass, asdict
from datetime import datetime
import argparse
from typing import Optional, List
import torch
<<<<<<< HEAD
=======
from omegaconf import OmegaConf, DictConfig
>>>>>>> b32d0861


def str2bool(v):
    """Convert string to boolean."""
    if isinstance(v, bool):
        return v
    if v.lower() in ('yes', 'true', 't', 'y', '1'):
        return True
    elif v.lower() in ('no', 'false', 'f', 'n', '0'):
        return False
    else:
        raise argparse.ArgumentTypeError('Boolean value expected.')


@dataclass
class TrainingConfig:
    """Configuration for training diffusion models."""
    
    # Model configuration
    model: str = "unet_notebook"  # Type of model to use (e.g., "unet_notebook")
    
    # Training configuration
    run_name: Optional[str] = None  # Name for the run. To be used for WandB run name and output directory name
    image_size: int = 256  # the generated image resolution
    train_batch_size: int = 16
    eval_batch_size: int = 16  # how many images to sample during evaluation
    num_epochs: int = 100
    gradient_accumulation_steps: int = 1
    learning_rate: float = 1e-4
    weight_decay: float = 1e-2
    lr_warmup_steps: int = 500
    save_image_epochs: int = 5
    save_model_epochs: int = 5
    num_workers: int = 4
    mixed_precision: str = "fp16"  # `no` for float32, `fp16` for automatic mixed precision
    root_output_dir: str = "checkpoints"
    output_dir: Optional[str] = None  # Will be set in parse_args
    dataset_name: str = "celeba_hq_128_2700train"  # Customize the dataset name to note the dataset used
    train_dir: str = "data/celeba_hq_split/train"  # Add train directory
    val_dir: str = None  # Add validation directory
    val_n_samples: int = 100  # Number of samples to generate for FID calculation
    num_train_timesteps: int = 1000  # num_train_timesteps for DDPM scheduler and pipeline inference
    scheduler_type: str = "ddpm"  # "ddpm" or "ddim"

    # Conditional generation parameters
    sample_attributes: Optional[torch.Tensor] = None  # Attribute vectors for sample generation
    is_conditional: bool = False  # Whether to use conditional generation
    attribute_file: Optional[str] = None  # Path to the attribute labels file
    num_attributes: int = 40  # Number of attributes (e.g., 40 for CelebA)
<<<<<<< HEAD
=======
    use_embedding_loss: bool = False  # Whether to calculate embedding loss
    embedding_loss_lambda: float = 1.0  # Lambda for embedding loss
>>>>>>> b32d0861

    # Grid visualization parameters
    grid_attribute_indices: Optional[List[int]] = None  # Specific attributes for grid visualization
    grid_num_samples: int = 16  # Number of samples in the visualization grid
    grid_sample_random_remaining_indices: bool = False  # Whether to randomly sample remaining indices for grid visualization

    overwrite_output_dir: bool = True  # overwrite the old model when re-running the notebook
    seed: int = 42
    use_wandb: bool = True  # Whether to use WandB logging
    wandb_project: Optional[str] = "EEEM068_Diffusion_Models"
    wandb_entity: Optional[str] = "tin-hoang"
    use_ema: bool = False
    use_scale_shift_norm: bool = False

    def __post_init__(self):
        """Set default output_dir if not provided."""
        timestamp = datetime.now().strftime('%Y%m%d_%H%M%S')

        # Set run_name if not provided
        if not self.run_name:
            self.run_name = f"{self.dataset_name}"
            print(f"No run_name provided, using dataset name: {self.run_name}")
        # Always add timestamp to run_name
        self.run_name += f"_{timestamp}"
    
        # Set output_dir if not provided
        if not self.root_output_dir:
            self.root_output_dir = "checkpoints"
        
        # If the root_output_dir is on scratch, make the directory and set the permissions
        if self.root_output_dir.startswith("/scratch/group_5"):
            # Change mode of root_output_dir to 700
            os.makedirs("/scratch/group_5", exist_ok=True)
            os.chmod("/scratch/group_5", 0o700)

        if not self.output_dir:
            self.output_dir = os.path.join(self.root_output_dir, self.run_name)
            print(f"No output_dir provided, using default: {self.output_dir}")

        # train_dir could be from Hugging Face or local directory
        if not self.train_dir or not os.path.exists(self.train_dir):
            raise FileNotFoundError(f"Training directory not found: {self.train_dir}")

        if not self.val_dir or not os.path.exists(self.val_dir):
            # Warn the user that the validation directory does not exist
            print(f"Warning: Validation directory not inputted or not found: {self.val_dir}")
            
        # Set up conditional generation parameters
        if self.is_conditional:
            if not self.attribute_file or not os.path.exists(self.attribute_file):
                raise FileNotFoundError(f"Attribute file not found: {self.attribute_file}")
            if self.grid_attribute_indices is None:
                print("No grid_attribute_indices provided, using default: [20] for Male attribute")
                self.grid_attribute_indices = [20]  # Just use Male attribute for clearer results


def parse_args() -> TrainingConfig:
    """Support CLI, YAML, and override-style configs with full compatibility."""
    parser = argparse.ArgumentParser(description="Train a diffusion model")

    # Special args for YAML and overrides
    parser.add_argument("--config", type=str, help="Path to YAML config file")
    parser.add_argument("--override", nargs=argparse.REMAINDER, help="Overrides in key=value format")

    # === Manually defined CLI args (exactly as you had) ===
    defaults = {field: TrainingConfig.__dataclass_fields__[field].default
            for field in TrainingConfig.__dataclass_fields__}

    defaults["output_dir"] = None
    defaults["run_name"] = None

    # Add arguments for each config field with help text
    parser.add_argument("--model", type=str, default=defaults["model"],
                    help="Model to use")
    parser.add_argument("--run-name", type=str, default=defaults["run_name"],
                    help="Name for the run. Used for WandB and output directory naming")
    parser.add_argument("--image-size", type=int, default=defaults["image_size"],
                    help="The generated image resolution")
    parser.add_argument("--train-batch-size", type=int, default=defaults["train_batch_size"],
                    help="Training batch size")
    parser.add_argument("--eval-batch-size", type=int, default=defaults["eval_batch_size"],
                    help="Evaluation batch size")
    parser.add_argument("--num-epochs", type=int, default=defaults["num_epochs"],
                    help="Number of training epochs")
    parser.add_argument("--gradient-accumulation-steps", type=int, default=defaults["gradient_accumulation_steps"],
                    help="Number of gradient accumulation steps")
    parser.add_argument("--learning-rate", type=float, default=defaults["learning_rate"],
                    help="Learning rate")
    parser.add_argument("--weight-decay", type=float, default=defaults["weight_decay"],
                    help="Weight decay for optimizer")
    parser.add_argument("--lr-warmup-steps", type=int, default=defaults["lr_warmup_steps"],
                    help="Number of learning rate warmup steps")
    parser.add_argument("--seed", type=int, default=defaults["seed"],
                    help="Random seed")
    parser.add_argument("--save-image-epochs", type=int, default=defaults["save_image_epochs"],
                    help="Save generated images every N epochs")
    parser.add_argument("--save-model-epochs", type=int, default=defaults["save_model_epochs"],
                    help="Save model checkpoints every N epochs")
    parser.add_argument("--mixed-precision", type=str, choices=["no", "fp16"], default=defaults["mixed_precision"],
                    help="Mixed precision training type (no, fp16)")
    parser.add_argument("--output-dir", type=str, default=defaults["output_dir"],
                    help="Output directory for model checkpoints and samples")
    parser.add_argument("--dataset-name", type=str, default=defaults["dataset_name"],
                    help="Name of the dataset to use")
    parser.add_argument("--train-dir", type=str, default=defaults["train_dir"],
                    help="Directory containing training data")
    parser.add_argument("--val-dir", type=str, default=defaults["val_dir"],
                    help="Directory containing validation data")
    parser.add_argument("--val-n-samples", type=int, default=defaults["val_n_samples"],
<<<<<<< HEAD
                      help="Number of samples for FID calculation")
    parser.add_argument("--num-train-timesteps", type=int, default=defaults["num_train_timesteps"],
                      help="Number of training timesteps")
    
    # Add conditional generation arguments
    parser.add_argument("--is-conditional", type=str2bool, default=defaults["is_conditional"],
                      help="Whether to use conditional generation")
    parser.add_argument("--attribute-file", type=str, default=defaults["attribute_file"],
                      help="Path to the attribute labels file")
    parser.add_argument("--num-attributes", type=int, default=defaults["num_attributes"],
                      help="Number of attributes in the dataset (e.g., 40 for CelebA)")

    # Add grid visualization parameters
    parser.add_argument("--grid-attribute-indices", type=int, nargs="+", default=defaults["grid_attribute_indices"],
                      help="List of attribute indices for grid visualization (e.g., --grid-attribute-indices 0 5 10)")
    parser.add_argument("--grid-num-samples", type=int, default=defaults["grid_num_samples"],
                      help="Number of samples in the visualization grid")
    parser.add_argument("--grid-sample-random-remaining-indices", type=str2bool, default=defaults["grid_sample_random_remaining_indices"],
                      help="Whether to randomly sample remaining indices for grid visualization")
    
    parser.add_argument("--overwrite-output-dir", action="store_true",
                      help="Overwrite output directory if it exists")
    parser.add_argument("--seed", type=int, default=defaults["seed"],
                      help="Random seed")
=======
                    help="Number of validation samples used for evaluation (e.g. FID)")
    parser.add_argument("--root-output-dir", type=str, default=defaults["root_output_dir"],
                    help="Root directory to store all run outputs")
    parser.add_argument("--is-conditional", type=str2bool, default=defaults["is_conditional"],
                    help="Enable conditional generation")
    parser.add_argument("--attribute-file", type=str, default=defaults["attribute_file"],
                    help="Path to attribute file for conditional generation")
    parser.add_argument("--num-attributes", type=int, default=defaults["num_attributes"],
                    help="Number of attributes used for conditional generation")
    parser.add_argument("--use-embedding-loss", type=str2bool, default=defaults["use_embedding_loss"],
                    help="Enable embedding loss")
    parser.add_argument("--embedding-loss-lambda", type=float, default=defaults["embedding_loss_lambda"],
                    help="Lambda for embedding loss")
    parser.add_argument("--grid-attribute-indices", type=int, nargs="+", default=defaults["grid_attribute_indices"],
                    help="Attribute indices to use in grid image generation")
    parser.add_argument("--grid-num-samples", type=int, default=defaults["grid_num_samples"],
                    help="Number of samples per attribute combination in grid generation")
    parser.add_argument("--grid-sample-random-remaining-indices", type=str2bool, default=defaults["grid_sample_random_remaining_indices"],
                    help="Randomly sample remaining attributes not specified in grid")
>>>>>>> b32d0861
    parser.add_argument("--use-wandb", type=str2bool, default=defaults["use_wandb"],
                    help="Use Weights & Biases (WandB) for experiment tracking")
    parser.add_argument("--wandb-project", type=str, default=defaults["wandb_project"],
                    help="Name of the WandB project")
    parser.add_argument("--wandb-entity", type=str, default=defaults["wandb_entity"],
                    help="WandB team or user account name")
    parser.add_argument("--use-ema", type=str2bool, default=defaults["use_ema"],
                    help="Enable Exponential Moving Average (EMA) of model weights")
    parser.add_argument("--use-scale-shift-norm", type=str2bool, default=defaults["use_scale_shift_norm"],
                    help="Use scale-shift normalization in the model")
    parser.add_argument("--scheduler-type", type=str, choices=["ddpm", "ddim"], default=defaults["scheduler_type"],
                    help="Noise scheduler type to use")
    parser.add_argument("--num-train-timesteps", type=int, default=defaults["num_train_timesteps"],
                    help="Number of diffusion timesteps used during training")



<<<<<<< HEAD
    
    # Add scheduler type argument
    parser.add_argument("--scheduler-type", type=str, choices=["ddpm", "ddim"], default=defaults["scheduler_type"],
                      help="Scheduler type")
    
    # Parse arguments
=======
>>>>>>> b32d0861
    args = parser.parse_args()

    # Step 1: Start with CLI args
    cli_config = vars(args)

    # Step 2: Load YAML config if provided
    if args.config:
        yaml_config = OmegaConf.load(args.config)
        cli_config = {**cli_config, **yaml_config}  # CLI first, YAML second

    
    # Step 3: Apply any CLI override key=value
    if args.override:
        override_cfg = OmegaConf.from_dotlist(args.override)
        cli_config = OmegaConf.merge(cli_config, override_cfg)

    # Remove non-model args (helper-only)
    cli_config.pop("config", None)
    cli_config.pop("override", None)

    return TrainingConfig(**cli_config)
<|MERGE_RESOLUTION|>--- conflicted
+++ resolved
@@ -6,10 +6,7 @@
 import argparse
 from typing import Optional, List
 import torch
-<<<<<<< HEAD
-=======
 from omegaconf import OmegaConf, DictConfig
->>>>>>> b32d0861
 
 
 def str2bool(v):
@@ -59,11 +56,8 @@
     is_conditional: bool = False  # Whether to use conditional generation
     attribute_file: Optional[str] = None  # Path to the attribute labels file
     num_attributes: int = 40  # Number of attributes (e.g., 40 for CelebA)
-<<<<<<< HEAD
-=======
     use_embedding_loss: bool = False  # Whether to calculate embedding loss
     embedding_loss_lambda: float = 1.0  # Lambda for embedding loss
->>>>>>> b32d0861
 
     # Grid visualization parameters
     grid_attribute_indices: Optional[List[int]] = None  # Specific attributes for grid visualization
@@ -173,32 +167,6 @@
     parser.add_argument("--val-dir", type=str, default=defaults["val_dir"],
                     help="Directory containing validation data")
     parser.add_argument("--val-n-samples", type=int, default=defaults["val_n_samples"],
-<<<<<<< HEAD
-                      help="Number of samples for FID calculation")
-    parser.add_argument("--num-train-timesteps", type=int, default=defaults["num_train_timesteps"],
-                      help="Number of training timesteps")
-    
-    # Add conditional generation arguments
-    parser.add_argument("--is-conditional", type=str2bool, default=defaults["is_conditional"],
-                      help="Whether to use conditional generation")
-    parser.add_argument("--attribute-file", type=str, default=defaults["attribute_file"],
-                      help="Path to the attribute labels file")
-    parser.add_argument("--num-attributes", type=int, default=defaults["num_attributes"],
-                      help="Number of attributes in the dataset (e.g., 40 for CelebA)")
-
-    # Add grid visualization parameters
-    parser.add_argument("--grid-attribute-indices", type=int, nargs="+", default=defaults["grid_attribute_indices"],
-                      help="List of attribute indices for grid visualization (e.g., --grid-attribute-indices 0 5 10)")
-    parser.add_argument("--grid-num-samples", type=int, default=defaults["grid_num_samples"],
-                      help="Number of samples in the visualization grid")
-    parser.add_argument("--grid-sample-random-remaining-indices", type=str2bool, default=defaults["grid_sample_random_remaining_indices"],
-                      help="Whether to randomly sample remaining indices for grid visualization")
-    
-    parser.add_argument("--overwrite-output-dir", action="store_true",
-                      help="Overwrite output directory if it exists")
-    parser.add_argument("--seed", type=int, default=defaults["seed"],
-                      help="Random seed")
-=======
                     help="Number of validation samples used for evaluation (e.g. FID)")
     parser.add_argument("--root-output-dir", type=str, default=defaults["root_output_dir"],
                     help="Root directory to store all run outputs")
@@ -218,7 +186,6 @@
                     help="Number of samples per attribute combination in grid generation")
     parser.add_argument("--grid-sample-random-remaining-indices", type=str2bool, default=defaults["grid_sample_random_remaining_indices"],
                     help="Randomly sample remaining attributes not specified in grid")
->>>>>>> b32d0861
     parser.add_argument("--use-wandb", type=str2bool, default=defaults["use_wandb"],
                     help="Use Weights & Biases (WandB) for experiment tracking")
     parser.add_argument("--wandb-project", type=str, default=defaults["wandb_project"],
@@ -236,15 +203,6 @@
 
 
 
-<<<<<<< HEAD
-    
-    # Add scheduler type argument
-    parser.add_argument("--scheduler-type", type=str, choices=["ddpm", "ddim"], default=defaults["scheduler_type"],
-                      help="Scheduler type")
-    
-    # Parse arguments
-=======
->>>>>>> b32d0861
     args = parser.parse_args()
 
     # Step 1: Start with CLI args
