--- conflicted
+++ resolved
@@ -7,15 +7,6 @@
 from accelerate import Accelerator
 from diffusers import DDPMPipeline, VQModel
 import wandb
-<<<<<<< HEAD
-from ema_pytorch import EMA
-
-from diffusion_models.utils.generation import generate_grid_images, generate_grid_images_attributes
-from diffusion_models.utils.metrics import generate_and_calculate_fid, generate_and_calculate_fid_attributes
-from diffusion_models.pipelines.attribute_pipeline import AttributeDiffusionPipeline
-
-
-=======
 
 from diffusion_models.utils.generation import generate_grid_images, generate_grid_images_attributes
 from diffusion_models.utils.metrics import generate_and_calculate_fid, generate_and_calculate_fid_attributes
@@ -23,7 +14,6 @@
 from diffusion_models.losses.info_nce import info_nce
 
 
->>>>>>> b32d0861
 def train_loop(
     config, 
     model, 
@@ -71,20 +61,6 @@
             os.makedirs(os.path.join(config.output_dir, "optimizer"), exist_ok=True)
             os.makedirs(os.path.join(config.output_dir, "best_model"), exist_ok=True)
         accelerator.init_trackers("train_example")
-<<<<<<< HEAD
-        # Log code using wandb.run.log_code() instead of an artifact.
-        if config.use_wandb:
-            wandb.run.log_code(
-                root=".",
-                include_fn=lambda path: (
-                    path.endswith(".py") 
-                    or path.endswith(".ipynb") 
-                    or path.endswith(".sh")
-                ),
-                exclude_fn=lambda path: ".venv" in path  # Exclude any files under .venv
-            )
-=======
->>>>>>> b32d0861
 
     # Initialize best FID score tracking
     best_fid_score = float('inf')
@@ -141,19 +117,6 @@
             if vae is not None:
                 # For conditional model - encode images to latent space
                 with torch.no_grad():
-<<<<<<< HEAD
-                    latents = vae.encode(clean_images).latent_dist.sample()  # (batch_size, 4, 32, 32)
-                    latents = latents * vae.config.scaling_factor
-                latents = latents.to(clean_images.device)
-                noise = torch.randn_like(latents).to(latents.device)
-            else:
-                # For unconditional model - use the original images
-                noise = torch.randn(clean_images.shape).to(clean_images.device)
-                latents = clean_images
-
-            # Add noise to the clean images according to the noise magnitude at each timestep
-            noisy_images = noise_scheduler.add_noise(latents, noise, timesteps)
-=======
                     if isinstance(vae, VQModel):
                         # VQ-VAE
                         latents = vae.encode(clean_images).latents  # (batch_size, 4, 32, 32)
@@ -168,7 +131,6 @@
                 # For unconditional model - use the original images
                 noise = torch.randn(clean_images.shape).to(clean_images.device)
                 noisy_images = noise_scheduler.add_noise(clean_images, noise, timesteps)
->>>>>>> b32d0861
 
             with accelerator.accumulate(model):
                 # Predict the noise residual
@@ -180,10 +142,6 @@
                 else:
                     # For unconditional model
                     noise_pred = model(noisy_images, timesteps, return_dict=False)[0]
-<<<<<<< HEAD
-                
-                loss = F.mse_loss(noise_pred, noise)
-=======
 
                 # Calculate loss
                 if is_conditional and config.use_embedding_loss:
@@ -204,7 +162,6 @@
                     # Loss = diffusion loss
                     loss = F.mse_loss(noise_pred, noise)
 
->>>>>>> b32d0861
                 accelerator.backward(loss)
 
                 accelerator.clip_grad_norm_(model.parameters(), 1.0)
@@ -239,12 +196,8 @@
                             unet=accelerator.unwrap_model(model),
                             vae=vae,
                             scheduler=noise_scheduler,
-<<<<<<< HEAD
-                            attribute_embedder=attribute_embedder
-=======
                             attribute_embedder=attribute_embedder,
                             image_size=config.image_size
->>>>>>> b32d0861
                         )
                     else:
                         # Conditional pipeline with direct pixel-space
